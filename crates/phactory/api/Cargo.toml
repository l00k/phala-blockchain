[package]
name = "phactory-api"
version = "0.1.0"
edition = "2018"
resolver = "2"

[dependencies]
parity-scale-codec   = { package = "parity-scale-codec", version = "3.3", default-features = false, features = ["derive"] }
scale-info = { version = "2.3", default-features = false, features = ["derive"] }
serde = { version = "1", features = ["derive"], default-features = false }
base64 = { version = "0.13" }
derive_more = { version = "0.99.17" }
prost = { version = "0.11.2", default-features = false }

phala-trie-storage = { path = "../../../crates/phala-trie-storage", default-features = false, features = ["serde"] }
phala-types = { path = "../../../crates/phala-types", default-features = false, features = ["enable_serde", "sgx"] }
prpc = { path = "../../../crates/prpc", default-features = false }
phala-crypto = { path = "../../../crates/phala-crypto" }
phala-mq = { path = "../../../crates/phala-mq" }
chain = { path = "../../../standalone/runtime", default-features = false, package = "phala-node-runtime" }

<<<<<<< HEAD
sp-finality-grandpa = { git = "https://github.com/paritytech/substrate", branch = "polkadot-v0.9.37", default-features = false }
frame-system = { git = "https://github.com/paritytech/substrate", branch = "polkadot-v0.9.37", default-features = false }
sp-core = { git = "https://github.com/paritytech/substrate", branch = "polkadot-v0.9.37", default-features = false, features = ["full_crypto"] }
sp-application-crypto = { git = "https://github.com/paritytech/substrate", branch = "polkadot-v0.9.37", default-features = false, features = ["full_crypto"] }
sp-runtime = { git = "https://github.com/paritytech/substrate", branch = "polkadot-v0.9.37", default-features = false }
phala-git-revision = { path = "../../phala-git-revision" }
=======
sp-finality-grandpa = { git = "https://github.com/paritytech/substrate", branch = "polkadot-v0.9.39", default-features = false }
frame-system = { git = "https://github.com/paritytech/substrate", branch = "polkadot-v0.9.39", default-features = false }
sp-core = { git = "https://github.com/paritytech/substrate", branch = "polkadot-v0.9.39", default-features = false, features = ["full_crypto"] }
sp-application-crypto = { git = "https://github.com/paritytech/substrate", branch = "polkadot-v0.9.39", default-features = false, features = ["full_crypto"] }
sp-runtime = { git = "https://github.com/paritytech/substrate", branch = "polkadot-v0.9.39", default-features = false }
>>>>>>> 20123081

# for pruntime_client
async-trait = "0.1.57"
anyhow = { version = "1.0.69", optional = true }
log = { version = "0.4.14" }
reqwest = { version = "0.11", optional = true, default-features = false, features = ["rustls-tls", "socks"] }

primitive-types = { version = "0.12.1", optional = true, default-features = false }
serde_json = "1.0.79"

[dev-dependencies]
insta = "1.13.0"

[build-dependencies]
prpc-build = { path = "../../../crates/prpc-build" }
tera = { version = "1.12.1" }
tempdir = { version = "0.3.7" }

[features]
default = ["std"]

std = [
    "derive_serde",
    "sp-core/full_crypto",
    "sp-runtime/std",
    "sp-application-crypto/std",
    "frame-system/std",
    "chain/std",
    "prpc/std",
]

sgx = []
pruntime-client = [
    "anyhow",
    "reqwest",
]

derive_serde = [
    "phala-trie-storage/serde",
    "primitive-types/serde",
]<|MERGE_RESOLUTION|>--- conflicted
+++ resolved
@@ -19,20 +19,12 @@
 phala-mq = { path = "../../../crates/phala-mq" }
 chain = { path = "../../../standalone/runtime", default-features = false, package = "phala-node-runtime" }
 
-<<<<<<< HEAD
-sp-finality-grandpa = { git = "https://github.com/paritytech/substrate", branch = "polkadot-v0.9.37", default-features = false }
-frame-system = { git = "https://github.com/paritytech/substrate", branch = "polkadot-v0.9.37", default-features = false }
-sp-core = { git = "https://github.com/paritytech/substrate", branch = "polkadot-v0.9.37", default-features = false, features = ["full_crypto"] }
-sp-application-crypto = { git = "https://github.com/paritytech/substrate", branch = "polkadot-v0.9.37", default-features = false, features = ["full_crypto"] }
-sp-runtime = { git = "https://github.com/paritytech/substrate", branch = "polkadot-v0.9.37", default-features = false }
-phala-git-revision = { path = "../../phala-git-revision" }
-=======
 sp-finality-grandpa = { git = "https://github.com/paritytech/substrate", branch = "polkadot-v0.9.39", default-features = false }
 frame-system = { git = "https://github.com/paritytech/substrate", branch = "polkadot-v0.9.39", default-features = false }
 sp-core = { git = "https://github.com/paritytech/substrate", branch = "polkadot-v0.9.39", default-features = false, features = ["full_crypto"] }
 sp-application-crypto = { git = "https://github.com/paritytech/substrate", branch = "polkadot-v0.9.39", default-features = false, features = ["full_crypto"] }
 sp-runtime = { git = "https://github.com/paritytech/substrate", branch = "polkadot-v0.9.39", default-features = false }
->>>>>>> 20123081
+phala-git-revision = { path = "../../phala-git-revision" }
 
 # for pruntime_client
 async-trait = "0.1.57"
