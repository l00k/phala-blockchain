--- conflicted
+++ resolved
@@ -1,10 +1,5 @@
 use frame_support::weights::Weight;
-<<<<<<< HEAD
-=======
 use pallet_contracts_primitives::StorageDeposit;
-use phala_types::contract::contract_id_preimage;
-use pink_extension::predefined_accounts::ACCOUNT_RUNTIME;
->>>>>>> 78732541
 use scale::{Decode, Encode};
 use sp_runtime::DispatchError;
 
@@ -89,6 +84,10 @@
     mask_low_bits128(deposit, min_mask_bits)
 }
 
+fn mask_gas(weight: Weight) -> Weight {
+    Weight::from_ref_time(mask_low_bits64(weight.ref_time(), 28))
+}
+
 #[test]
 fn mask_low_bits_works() {
     let min_mask_bits = 24;
@@ -120,11 +119,8 @@
 }
 
 fn coarse_grained<T>(mut result: ContractResult<T>, deposit_per_byte: u128) -> ContractResult<T> {
-    use pallet_contracts_primitives::StorageDeposit;
-
-    let min_mask_bits = 28;
-    result.gas_consumed = mask_low_bits64(result.gas_consumed, min_mask_bits);
-    result.gas_required = mask_low_bits64(result.gas_required, min_mask_bits);
+    result.gas_consumed = mask_gas(result.gas_consumed);
+    result.gas_required = mask_gas(result.gas_required);
 
     match &mut result.storage_deposit {
         StorageDeposit::Charge(v) => {
@@ -216,6 +212,7 @@
             callbacks,
             gas_free,
         } = args;
+        let gas_limit = gas_limit.set_proof_size(u64::MAX);
         storage.execute_with(in_query, callbacks, move || {
             let result = contract_tx(
                 origin.clone(),
@@ -270,24 +267,7 @@
         in_query: bool,
         tx_args: TransactionArguments,
     ) -> (ContractExecResult, ExecSideEffects) {
-<<<<<<< HEAD
         let TransactionArguments {
-=======
-        if origin == AccountId::new(ACCOUNT_RUNTIME) {
-            return (
-                ContractExecResult {
-                    gas_consumed: Weight::zero(),
-                    gas_required: Weight::zero(),
-                    debug_message: b"Default account is not allowed to call contracts".to_vec(),
-                    result: Err(DispatchError::BadOrigin),
-                    storage_deposit: StorageDeposit::Charge(0),
-                },
-                ExecSideEffects::default(),
-            );
-        }
-        self.unchecked_bare_call(
-            storage,
->>>>>>> 78732541
             origin,
             now,
             block_number,
@@ -299,6 +279,7 @@
             storage_deposit_limit,
         } = tx_args;
         let addr = self.address.clone();
+        let gas_limit = gas_limit.set_proof_size(u64::MAX);
         storage.execute_with(in_query, callbacks, move || {
             let result = contract_tx(
                 origin.clone(),
@@ -410,8 +391,8 @@
     Timestamp::set_timestamp(now);
     if !gas_free && PalletPink::pay_for_gas(&origin, gas_limit).is_err() {
         return ContractResult {
-            gas_consumed: 0,
-            gas_required: 0,
+            gas_consumed: Weight::zero(),
+            gas_required: Weight::zero(),
             storage_deposit: Default::default(),
             debug_message: Default::default(),
             result: Err(DispatchError::Other("InsufficientBalance")),
@@ -420,7 +401,7 @@
     let result = tx_fn();
     if !gas_free {
         let refund = gas_limit
-            .checked_sub(&Weight::from_ref_time(result.gas_consumed))
+            .checked_sub(&result.gas_consumed)
             .expect("BUG: consumed gas more than the gas limit");
         PalletPink::refund_gas(&origin, refund).expect("BUG: failed to refund gas");
     }
@@ -441,20 +422,8 @@
     bytes
 }
 
-<<<<<<< HEAD
 pub fn transpose_contract_result(result: ContractExecResult) -> Result<Vec<u8>, DispatchError> {
-    result.result.map(|v| v.data.0)
-=======
-pub fn transpose_contract_result(result: &ContractExecResult) -> Result<&[u8], ExecError> {
-    result
-        .result
-        .as_ref()
-        .map(|v| &*v.data)
-        .map_err(|err| ExecError {
-            source: *err,
-            message: String::from_utf8_lossy(&result.debug_message).to_string(),
-        })
->>>>>>> 78732541
+    result.result.map(|v| v.data)
 }
 
 pub use contract_file::ContractFile;
