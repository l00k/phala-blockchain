[workspace]

[profile.release]
strip = true

[package]
edition = "2021"
name = "sideprog"
version = "0.1.2"

[lib]
crate-type = ["cdylib"]

[dependencies]
log = "0.4.16"
<<<<<<< HEAD
once_cell = "1.10.0"
sidevm = { path = "../../../sidevm/sidevm" }
phala-allocator = { path = "../../../phala-allocator" }
tokio = { version = "1", features = ["macros", "io-util"] }
futures = "0.3"
log_buffer = "1.0"
=======
sidevm = { version = "0.1", path = "../../../sidevm/sidevm" }
phala-allocator = { version = "0.1", path = "../../../phala-allocator" }
>>>>>>> 6067bc92
hex_fmt = "0.3.0"
scale = { package = "parity-scale-codec", version = "3.6.5" }
serde_json = "1"
serde = { version = "1", features = ["derive"] }
this-crate = "0.1.0"

[dev-dependencies]
insta = "1.21.0"<|MERGE_RESOLUTION|>--- conflicted
+++ resolved
@@ -13,17 +13,8 @@
 
 [dependencies]
 log = "0.4.16"
-<<<<<<< HEAD
-once_cell = "1.10.0"
 sidevm = { path = "../../../sidevm/sidevm" }
 phala-allocator = { path = "../../../phala-allocator" }
-tokio = { version = "1", features = ["macros", "io-util"] }
-futures = "0.3"
-log_buffer = "1.0"
-=======
-sidevm = { version = "0.1", path = "../../../sidevm/sidevm" }
-phala-allocator = { version = "0.1", path = "../../../phala-allocator" }
->>>>>>> 6067bc92
 hex_fmt = "0.3.0"
 scale = { package = "parity-scale-codec", version = "3.6.5" }
 serde_json = "1"
