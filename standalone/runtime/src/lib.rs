// This file is part of Substrate.

// Copyright (C) 2018-2021 Parity Technologies (UK) Ltd.
// SPDX-License-Identifier: GPL-3.0-or-later WITH Classpath-exception-2.0

// This program is free software: you can redistribute it and/or modify
// it under the terms of the GNU General Public License as published by
// the Free Software Foundation, either version 3 of the License, or
// (at your option) any later version.

// This program is distributed in the hope that it will be useful,
// but WITHOUT ANY WARRANTY; without even the implied warranty of
// MERCHANTABILITY or FITNESS FOR A PARTICULAR PURPOSE. See the
// GNU General Public License for more details.

// You should have received a copy of the GNU General Public License
// along with this program. If not, see <https://www.gnu.org/licenses/>.

//! The Substrate runtime. This can be compiled with `#[no_std]`, ready for Wasm.

#![cfg_attr(not(feature = "std"), no_std)]
// `construct_runtime!` does a lot of recursion and requires us to increase the limit to 256.
#![recursion_limit = "256"]

#![allow(clippy::identity_op)]

mod msg_routing;

use codec::{Decode, Encode, MaxEncodedLen};
use frame_election_provider_support::{
	onchain, BalancingConfig, ElectionDataProvider, SequentialPhragmen, VoteWeight,
};
use frame_support::{
	pallet_prelude::Get,
	construct_runtime, parameter_types,
	traits::{
		Currency, EqualPrivilegeOnly, Everything, Imbalance, InstanceFilter, KeyOwnerProofSystem,
		LockIdentifier, OnUnbalanced, U128CurrencyToVote, EnsureOneOf, ConstU16, ConstU32, AsEnsureOriginWithArg, ConstU64, ConstU128, EitherOfDiverse, 
	},
	dispatch::Input,
	weights::{
		constants::{BlockExecutionWeight, ExtrinsicBaseWeight, RocksDbWeight, WEIGHT_PER_SECOND},
		DispatchClass, IdentityFee, Weight,
	},
	PalletId, RuntimeDebug,
};
use frame_system::{
	limits::{BlockLength, BlockWeights},
	EnsureRoot,
};
pub use node_primitives::{AccountId, Signature, AccountIndex, Balance, BlockNumber, Hash, Index, Moment};
use pallet_grandpa::{
	fg_primitives, AuthorityId as GrandpaId, AuthorityList as GrandpaAuthorityList,
};
use pallet_election_provider_multi_phase::SolutionAccuracyOf;
use pallet_im_online::sr25519::AuthorityId as ImOnlineId;
use pallet_session::historical as pallet_session_historical;
pub use pallet_transaction_payment::{CurrencyAdapter, Multiplier, TargetedFeeAdjustment};
use pallet_transaction_payment::{FeeDetails, RuntimeDispatchInfo};
use sp_api::impl_runtime_apis;
use sp_authority_discovery::AuthorityId as AuthorityDiscoveryId;
use sp_core::{
	crypto::KeyTypeId,
	OpaqueMetadata,
};
use sp_inherents::{CheckInherentsResult, InherentData};
use sp_runtime::{
	create_runtime_str,
	curve::PiecewiseLinear,
	generic, impl_opaque_keys,
	traits::{
		self, Block as BlockT, ConvertInto, NumberFor, OpaqueKeys, BlakeTwo256,
		SaturatedConversion, StaticLookup,
	},
	transaction_validity::{TransactionPriority, TransactionSource, TransactionValidity},
	ApplyExtrinsicResult, FixedPointNumber, Perbill, Percent, Permill, Perquintill, AccountId32, FixedU128,
};
use sp_std::prelude::*;
#[cfg(any(feature = "std", test))]
use sp_version::NativeVersion;
use sp_version::RuntimeVersion;
use static_assertions::const_assert;

#[cfg(any(feature = "std", test))]
pub use frame_system::Call as SystemCall;
#[cfg(any(feature = "std", test))]
pub use pallet_balances::Call as BalancesCall;
#[cfg(any(feature = "std", test))]
pub use pallet_staking::StakerStatus;
#[cfg(any(feature = "std", test))]
pub use pallet_sudo::Call as SudoCall;
#[cfg(any(feature = "std", test))]
pub use sp_runtime::BuildStorage;

/// Implementations of some helper traits passed into runtime modules as associated types.
pub mod impls;
use impls::Author;

/// Constant values used within the runtime.
pub mod constants;
use constants::{currency::*, time::*};
use sp_runtime::generic::Era;

/// Generated voter bag information.
mod voter_bags;

pub use phala_pallets::{
	pallet_mq,
	pallet_registry,
	pallet_computation,
<<<<<<< HEAD
	pallet_stakepoolv2,
=======
	pallet_stakepool,
>>>>>>> b8c69bf5
	pallet_vault,
	pallet_basepool,
	pallet_pawnshop,
	pallet_fat,
	pallet_stakepool,
	puppets,
};

// Make the WASM binary available.
#[cfg(all(feature = "std", feature = "include-wasm"))]
include!(concat!(env!("OUT_DIR"), "/wasm_binary.rs"));

/// Wasm binary unwrapped. If built with `SKIP_WASM_BUILD`, the function panics.
#[cfg(all(feature = "std", feature = "include-wasm"))]
pub fn wasm_binary_unwrap() -> &'static [u8] {
	WASM_BINARY.expect(
		"Development wasm binary is not available. This means the client is built with \
		 `SKIP_WASM_BUILD` flag and it is only usable for production chains. Please rebuild with \
		 the flag disabled.",
	)
}

/// Runtime version.
#[sp_version::runtime_version]
pub const VERSION: RuntimeVersion = RuntimeVersion {
	spec_name: create_runtime_str!("phala-node"),
	impl_name: create_runtime_str!("phala-node"),
	authoring_version: 1,
	// Per convention: if the runtime behavior changes, increment spec_version
	// and set impl_version to 0. If only runtime
	// implementation changes and behavior does not, then leave spec_version as
	// is and increment impl_version.
	spec_version: 1,
	impl_version: 0,
	apis: RUNTIME_API_VERSIONS,
	transaction_version: 1,
	state_version: 0,
};

/// The BABE epoch configuration at genesis.
pub const BABE_GENESIS_EPOCH_CONFIG: sp_consensus_babe::BabeEpochConfiguration =
	sp_consensus_babe::BabeEpochConfiguration {
		c: PRIMARY_PROBABILITY,
		allowed_slots: sp_consensus_babe::AllowedSlots::PrimaryAndSecondaryPlainSlots,
	};

/// Native version.
#[cfg(any(feature = "std", test))]
pub fn native_version() -> NativeVersion {
	NativeVersion { runtime_version: VERSION, can_author_with: Default::default() }
}

type NegativeImbalance = <Balances as Currency<AccountId>>::NegativeImbalance;

pub struct DealWithFees;
impl OnUnbalanced<NegativeImbalance> for DealWithFees {
	fn on_unbalanceds<B>(mut fees_then_tips: impl Iterator<Item = NegativeImbalance>) {
		if let Some(fees) = fees_then_tips.next() {
			// for fees, 80% to treasury, 20% to author
			let mut split = fees.ration(80, 20);
			if let Some(tips) = fees_then_tips.next() {
				// for tips, if any, 80% to treasury, 20% to author (though this can be anything)
				tips.ration_merge_into(80, 20, &mut split);
			}
			Treasury::on_unbalanced(split.0);
			Author::on_unbalanced(split.1);
		}
	}
}

/// We assume that ~10% of the block weight is consumed by `on_initialize` handlers.
/// This is used to limit the maximal weight of a single extrinsic.
const AVERAGE_ON_INITIALIZE_RATIO: Perbill = Perbill::from_percent(10);
/// We allow `Normal` extrinsics to fill up the block up to 75%, the rest can be used
/// by  Operational  extrinsics.
const NORMAL_DISPATCH_RATIO: Perbill = Perbill::from_percent(75);
/// We allow for 2 seconds of compute with a 6 second average block time.
const MAXIMUM_BLOCK_WEIGHT: Weight = WEIGHT_PER_SECOND.saturating_mul(2);

parameter_types! {
	pub const BlockHashCount: BlockNumber = 2400;
	pub const Version: RuntimeVersion = VERSION;
	pub RuntimeBlockLength: BlockLength =
		BlockLength::max_with_normal_ratio(5 * 1024 * 1024, NORMAL_DISPATCH_RATIO);
	pub RuntimeBlockWeights: BlockWeights = BlockWeights::builder()
		.base_block(BlockExecutionWeight::get())
		.for_class(DispatchClass::all(), |weights| {
			weights.base_extrinsic = ExtrinsicBaseWeight::get();
		})
		.for_class(DispatchClass::Normal, |weights| {
			weights.max_total = Some(NORMAL_DISPATCH_RATIO * MAXIMUM_BLOCK_WEIGHT);
		})
		.for_class(DispatchClass::Operational, |weights| {
			weights.max_total = Some(MAXIMUM_BLOCK_WEIGHT);
			// Operational transactions have some extra reserved space, so that they
			// are included even if block reached `MAXIMUM_BLOCK_WEIGHT`.
			weights.reserved = Some(
				MAXIMUM_BLOCK_WEIGHT - NORMAL_DISPATCH_RATIO * MAXIMUM_BLOCK_WEIGHT
			);
		})
		.avg_block_initialization(AVERAGE_ON_INITIALIZE_RATIO)
		.build_or_panic();
	pub const SS58Prefix: u16 = 30;
}

const_assert!(NORMAL_DISPATCH_RATIO.deconstruct() >= AVERAGE_ON_INITIALIZE_RATIO.deconstruct());

impl frame_system::Config for Runtime {
	type BaseCallFilter = Everything;
	type BlockWeights = RuntimeBlockWeights;
	type BlockLength = RuntimeBlockLength;
	type DbWeight = RocksDbWeight;
	type Origin = Origin;
	type Call = Call;
	type Index = Index;
	type BlockNumber = BlockNumber;
	type Hash = Hash;
	type Hashing = BlakeTwo256;
	type AccountId = AccountId;
	type Lookup = Indices;
	type Header = generic::Header<BlockNumber, BlakeTwo256>;
	type Event = Event;
	type BlockHashCount = BlockHashCount;
	type Version = Version;
	type PalletInfo = PalletInfo;
	type AccountData = pallet_balances::AccountData<Balance>;
	type OnNewAccount = ();
	type OnKilledAccount = ();
	type SystemWeightInfo = frame_system::weights::SubstrateWeight<Runtime>;
	type SS58Prefix = SS58Prefix;
	type OnSetCode = ();
	type MaxConsumers = ConstU32<16>;
}

impl phala_pallets::PhalaConfig for Runtime {
	type Currency = Balances;
}

impl pallet_randomness_collective_flip::Config for Runtime {}

impl pallet_utility::Config for Runtime {
	type Event = Event;
	type Call = Call;
	type PalletsOrigin = OriginCaller;
	type WeightInfo = pallet_utility::weights::SubstrateWeight<Runtime>;
}

parameter_types! {
	// One storage item; key size is 32; value is size 4+4+16+32 bytes = 56 bytes.
	pub const DepositBase: Balance = deposit(1, 88);
	// Additional storage item size of 32 bytes.
	pub const DepositFactor: Balance = deposit(0, 32);
	pub const MaxSignatories: u16 = 100;
}

impl pallet_multisig::Config for Runtime {
	type Event = Event;
	type Call = Call;
	type Currency = Balances;
	type DepositBase = DepositBase;
	type DepositFactor = DepositFactor;
	type MaxSignatories = MaxSignatories;
	type WeightInfo = pallet_multisig::weights::SubstrateWeight<Runtime>;
}

parameter_types! {
	// One storage item; key size 32, value size 8; .
	pub const ProxyDepositBase: Balance = deposit(1, 8);
	// Additional storage item size of 33 bytes.
	pub const ProxyDepositFactor: Balance = deposit(0, 33);
	pub const MaxProxies: u16 = 32;
	pub const AnnouncementDepositBase: Balance = deposit(1, 8);
	pub const AnnouncementDepositFactor: Balance = deposit(0, 66);
	pub const MaxPending: u16 = 32;
}

/// The type used to represent the kinds of proxying allowed.
#[derive(
	Copy,
	Clone,
	Eq,
	PartialEq,
	Ord,
	PartialOrd,
	Encode,
	Decode,
	RuntimeDebug,
	MaxEncodedLen,
	scale_info::TypeInfo,
)]
pub enum ProxyType {
	Any,
	NonTransfer,
	Governance,
	Staking,
	StakePoolManager,
}
impl Default for ProxyType {
	fn default() -> Self {
		Self::Any
	}
}
impl InstanceFilter<Call> for ProxyType {
	fn filter(&self, c: &Call) -> bool {
		match self {
			ProxyType::Any => true,
			ProxyType::NonTransfer => !matches!(
				c,
				Call::Balances(..) |
				Call::Vesting(pallet_vesting::Call::vested_transfer { .. }) |
				Call::Indices(pallet_indices::Call::transfer { .. })
			),
			ProxyType::Governance => matches!(
				c,
				Call::Democracy(..) |
				Call::Council(..) | Call::Society(..) |
				Call::TechnicalCommittee(..) |
				Call::Elections(..) | Call::Treasury(..)
			),
			ProxyType::Staking => matches!(c, Call::Staking(..)),
			ProxyType::StakePoolManager => matches!(
				c,
				Call::Utility { .. }
<<<<<<< HEAD
					| Call::PhalaStakePoolv2(pallet_stakepoolv2::Call::add_worker { .. })
					| Call::PhalaStakePoolv2(pallet_stakepoolv2::Call::remove_worker { .. })
					| Call::PhalaStakePoolv2(pallet_stakepoolv2::Call::start_computing { .. })
					| Call::PhalaStakePoolv2(pallet_stakepoolv2::Call::stop_computing { .. })
					| Call::PhalaStakePoolv2(pallet_stakepoolv2::Call::restart_computing { .. })
					| Call::PhalaStakePoolv2(pallet_stakepoolv2::Call::reclaim_pool_worker { .. })
					| Call::PhalaStakePoolv2(pallet_stakepoolv2::Call::create { .. })
=======
					| Call::PhalaStakePool(pallet_stakepool::Call::add_worker { .. })
					| Call::PhalaStakePool(pallet_stakepool::Call::remove_worker { .. })
					| Call::PhalaStakePool(pallet_stakepool::Call::start_computing { .. })
					| Call::PhalaStakePool(pallet_stakepool::Call::stop_computing { .. })
					| Call::PhalaStakePool(pallet_stakepool::Call::restart_computing { .. })
					| Call::PhalaStakePool(pallet_stakepool::Call::reclaim_pool_worker { .. })
					| Call::PhalaStakePool(pallet_stakepool::Call::create { .. })
>>>>>>> b8c69bf5
					| Call::PhalaRegistry(pallet_registry::Call::register_worker { .. })
					| Call::PhalaMq(pallet_mq::Call::sync_offchain_message { .. })
			),
		}
	}
	fn is_superset(&self, o: &Self) -> bool {
		match (self, o) {
			(x, y) if x == y => true,
			(ProxyType::Any, _) => true,
			(_, ProxyType::Any) => false,
			(ProxyType::NonTransfer, _) => true,
			_ => false,
		}
	}
}

impl pallet_proxy::Config for Runtime {
	type Event = Event;
	type Call = Call;
	type Currency = Balances;
	type ProxyType = ProxyType;
	type ProxyDepositBase = ProxyDepositBase;
	type ProxyDepositFactor = ProxyDepositFactor;
	type MaxProxies = MaxProxies;
	type WeightInfo = pallet_proxy::weights::SubstrateWeight<Runtime>;
	type MaxPending = MaxPending;
	type CallHasher = BlakeTwo256;
	type AnnouncementDepositBase = AnnouncementDepositBase;
	type AnnouncementDepositFactor = AnnouncementDepositFactor;
}

parameter_types! {
	pub MaximumSchedulerWeight: Weight = Perbill::from_percent(80) *
		RuntimeBlockWeights::get().max_block;
	pub const MaxScheduledPerBlock: u32 = 50;
	// Retry a scheduled item every 10 blocks (1 minute) until the preimage exists.
	pub const NoPreimagePostponement: Option<u32> = Some(10);
}

impl pallet_scheduler::Config for Runtime {
	type Event = Event;
	type Origin = Origin;
	type PalletsOrigin = OriginCaller;
	type Call = Call;
	type MaximumWeight = MaximumSchedulerWeight;
	type ScheduleOrigin = EnsureRootOrHalfCouncil;
	type MaxScheduledPerBlock = MaxScheduledPerBlock;
	type WeightInfo = pallet_scheduler::weights::SubstrateWeight<Runtime>;
	type OriginPrivilegeCmp = EqualPrivilegeOnly;
	type PreimageProvider = Preimage;
	type NoPreimagePostponement = NoPreimagePostponement;
}

parameter_types! {
	pub const PreimageMaxSize: u32 = 4096 * 1024;
	pub const PreimageBaseDeposit: Balance = 1 * DOLLARS;
	// One cent: $10,000 / MB
	pub const PreimageByteDeposit: Balance = 1 * CENTS;
}

impl pallet_preimage::Config for Runtime {
	type WeightInfo = pallet_preimage::weights::SubstrateWeight<Runtime>;
	type Event = Event;
	type Currency = Balances;
	type ManagerOrigin = EnsureRoot<AccountId>;
	type MaxSize = PreimageMaxSize;
	type BaseDeposit = PreimageBaseDeposit;
	type ByteDeposit = PreimageByteDeposit;
}

parameter_types! {
	// NOTE: Currently it is not possible to change the epoch duration after the chain has started.
	//       Attempting to do so will brick block production.
	pub EpochDuration: u64 = EpochDurationInSlots::get();
	pub ExpectedBlockTime: Moment = MillisecsPerBlock::get();
	pub ReportLongevity: u64 =
		BondingDuration::get() as u64 * SessionsPerEra::get() as u64 * EpochDuration::get();
}

impl pallet_babe::Config for Runtime {
	type EpochDuration = EpochDuration;
	type ExpectedBlockTime = ExpectedBlockTime;
	type EpochChangeTrigger = pallet_babe::ExternalTrigger;
	type DisabledValidators = Session;

	type KeyOwnerProofSystem = Historical;

	type KeyOwnerProof = <Self::KeyOwnerProofSystem as KeyOwnerProofSystem<(
		KeyTypeId,
		pallet_babe::AuthorityId,
	)>>::Proof;

	type KeyOwnerIdentification = <Self::KeyOwnerProofSystem as KeyOwnerProofSystem<(
		KeyTypeId,
		pallet_babe::AuthorityId,
	)>>::IdentificationTuple;

	type HandleEquivocation =
		pallet_babe::EquivocationHandler<Self::KeyOwnerIdentification, Offences, ReportLongevity>;

	type WeightInfo = ();
	type MaxAuthorities = MaxAuthorities;
}

parameter_types! {
	pub const IndexDeposit: Balance = 1 * DOLLARS;
}

impl pallet_indices::Config for Runtime {
	type AccountIndex = AccountIndex;
	type Currency = Balances;
	type Deposit = IndexDeposit;
	type Event = Event;
	type WeightInfo = pallet_indices::weights::SubstrateWeight<Runtime>;
}

parameter_types! {
	pub const ExistentialDeposit: Balance = 1 * CENTS;
	// For weight estimation, we assume that the most locks on an individual account will be 50.
	// This number may need to be adjusted in the future if this assumption no longer holds true.
	pub const MaxLocks: u32 = 50;
	pub const MaxReserves: u32 = 50;
}

impl pallet_balances::Config for Runtime {
	type MaxLocks = MaxLocks;
	type MaxReserves = MaxReserves;
	type ReserveIdentifier = [u8; 8];
	type Balance = Balance;
	type DustRemoval = ();
	type Event = Event;
	type ExistentialDeposit = ExistentialDeposit;
	type AccountStore = frame_system::Pallet<Runtime>;
	type WeightInfo = pallet_balances::weights::SubstrateWeight<Runtime>;
}

parameter_types! {
	pub const OperationalFeeMultiplier: u8 = 5;
	pub const TargetBlockFullness: Perquintill = Perquintill::from_percent(25);
	pub AdjustmentVariable: Multiplier = Multiplier::saturating_from_rational(1, 100_000);
	pub MinimumMultiplier: Multiplier = Multiplier::saturating_from_rational(1, 1_000_000_000u128);
}

impl pallet_transaction_payment::Config for Runtime {
	type Event = Event;
	type OnChargeTransaction = CurrencyAdapter<Balances, DealWithFees>;
	type OperationalFeeMultiplier = OperationalFeeMultiplier;
	type WeightToFee = IdentityFee<Balance>;
	type LengthToFee = IdentityFee<Balance>;
	type FeeMultiplierUpdate =
		TargetedFeeAdjustment<Self, TargetBlockFullness, AdjustmentVariable, MinimumMultiplier>;
}

parameter_types! {
	pub MinimumPeriod: Moment = SlotDuration::get() / 2;
}

impl pallet_timestamp::Config for Runtime {
	type Moment = Moment;
	type OnTimestampSet = Babe;
	type MinimumPeriod = MinimumPeriod;
	type WeightInfo = pallet_timestamp::weights::SubstrateWeight<Runtime>;
}

parameter_types! {
	pub const UncleGenerations: BlockNumber = 5;
}

impl pallet_authorship::Config for Runtime {
	type FindAuthor = pallet_session::FindAccountFromAuthorIndex<Self, Babe>;
	type UncleGenerations = UncleGenerations;
	type FilterUncle = ();
	type EventHandler = (Staking, ImOnline);
}

impl_opaque_keys! {
	pub struct SessionKeys {
		pub grandpa: Grandpa,
		pub babe: Babe,
		pub im_online: ImOnline,
		pub authority_discovery: AuthorityDiscovery,
	}
}

impl pallet_session::Config for Runtime {
	type Event = Event;
	type ValidatorId = <Self as frame_system::Config>::AccountId;
	type ValidatorIdOf = pallet_staking::StashOf<Self>;
	type ShouldEndSession = Babe;
	type NextSessionRotation = Babe;
	type SessionManager = pallet_session::historical::NoteHistoricalRoot<Self, Staking>;
	type SessionHandler = <SessionKeys as OpaqueKeys>::KeyTypeIdProviders;
	type Keys = SessionKeys;
	type WeightInfo = pallet_session::weights::SubstrateWeight<Runtime>;
}

impl pallet_session::historical::Config for Runtime {
	type FullIdentification = pallet_staking::Exposure<AccountId, Balance>;
	type FullIdentificationOf = pallet_staking::ExposureOf<Runtime>;
}

pallet_staking_reward_curve::build! {
	const REWARD_CURVE: PiecewiseLinear<'static> = curve!(
		min_inflation: 0_025_000,
		max_inflation: 0_100_000,
		ideal_stake: 0_500_000,
		falloff: 0_050_000,
		max_piece_count: 40,
		test_precision: 0_005_000,
	);
}

parameter_types! {
	pub const SessionsPerEra: sp_staking::SessionIndex = 6;
	pub const BondingDuration: sp_staking::EraIndex = 24 * 28;
	pub const SlashDeferDuration: sp_staking::EraIndex = 24 * 7; // 1/4 the bonding duration.
	pub const RewardCurve: &'static PiecewiseLinear<'static> = &REWARD_CURVE;
	pub const MaxNominatorRewardedPerValidator: u32 = 256;
	pub const OffendingValidatorsThreshold: Perbill = Perbill::from_percent(17);
	pub OffchainRepeat: BlockNumber = 5;
}

pub struct StakingBenchmarkingConfig;
impl pallet_staking::BenchmarkingConfig for StakingBenchmarkingConfig {
	type MaxNominators = ConstU32<1000>;
	type MaxValidators = ConstU32<1000>;
}

impl pallet_staking::Config for Runtime {
	type MaxNominations = MaxNominations;
	type Currency = Balances;
	type CurrencyBalance = Balance;
	type UnixTime = Timestamp;
	type CurrencyToVote = U128CurrencyToVote;
	type RewardRemainder = Treasury;
	type Event = Event;
	type Slash = Treasury; // send the slashed funds to the treasury.
	type Reward = (); // rewards are minted from the void
	type SessionsPerEra = SessionsPerEra;
	type BondingDuration = BondingDuration;
	type SlashDeferDuration = SlashDeferDuration;
	/// A super-majority of the council can cancel the slash.
	type SlashCancelOrigin = EitherOfDiverse<
		EnsureRoot<AccountId>,
		pallet_collective::EnsureProportionAtLeast<AccountId, CouncilCollective, 3, 4>,
	>;
	type SessionInterface = Self;
	type EraPayout = pallet_staking::ConvertCurve<RewardCurve>;
	type NextNewSession = Session;
	type MaxNominatorRewardedPerValidator = MaxNominatorRewardedPerValidator;
	type OffendingValidatorsThreshold = OffendingValidatorsThreshold;
	type ElectionProvider = ElectionProviderMultiPhase;
	type GenesisElectionProvider = onchain::UnboundedExecution<OnChainSeqPhragmen>;
	type VoterList = BagsList;
	type MaxUnlockingChunks = ConstU32<32>;
	type OnStakerSlash = NominationPools;
	type WeightInfo = pallet_staking::weights::SubstrateWeight<Runtime>;
	type BenchmarkingConfig = StakingBenchmarkingConfig;
}

parameter_types! {
	// phase durations. 1/4 of the last session for each.
	pub const SignedPhase: u32 = EPOCH_DURATION_IN_BLOCKS / 4;
	pub const UnsignedPhase: u32 = EPOCH_DURATION_IN_BLOCKS / 4;

	// signed config
	pub const SignedRewardBase: Balance = 1 * DOLLARS;
	pub const SignedDepositBase: Balance = 1 * DOLLARS;
	pub const SignedDepositByte: Balance = 1 * CENTS;

	pub BetterUnsignedThreshold: Perbill = Perbill::from_rational(1u32, 10_000);

	// worker configs
	pub const MultiPhaseUnsignedPriority: TransactionPriority = StakingUnsignedPriority::get() - 1u64;
	pub MinerMaxWeight: Weight = RuntimeBlockWeights::get()
		.get(DispatchClass::Normal)
		.max_extrinsic.expect("Normal extrinsics have a weight limit configured; qed")
		.saturating_sub(BlockExecutionWeight::get());
	// Solution can occupy 90% of normal block size
	pub MinerMaxLength: u32 = Perbill::from_rational(9u32, 10) *
		*RuntimeBlockLength::get()
		.max
		.get(DispatchClass::Normal);
}

frame_election_provider_support::generate_solution_type!(
	#[compact]
	pub struct NposSolution16::<
		VoterIndex = u32,
		TargetIndex = u16,
		Accuracy = sp_runtime::PerU16,
		MaxVoters = MaxElectingVoters,
	>(16)
);

parameter_types! {
	pub MaxNominations: u32 = <NposSolution16 as frame_election_provider_support::NposSolution>::LIMIT as u32;
	pub MaxElectingVoters: u32 = 10_000;
}

/// The numbers configured here could always be more than the the maximum limits of staking pallet
/// to ensure election snapshot will not run out of memory. For now, we set them to smaller values
/// since the staking is bounded and the weight pipeline takes hours for this single pallet.
pub struct ElectionProviderBenchmarkConfig;
impl pallet_election_provider_multi_phase::BenchmarkingConfig for ElectionProviderBenchmarkConfig {
	const VOTERS: [u32; 2] = [1000, 2000];
	const TARGETS: [u32; 2] = [500, 1000];
	const ACTIVE_VOTERS: [u32; 2] = [500, 800];
	const DESIRED_TARGETS: [u32; 2] = [200, 400];
	const SNAPSHOT_MAXIMUM_VOTERS: u32 = 1000;
	const MINER_MAXIMUM_VOTERS: u32 = 1000;
	const MAXIMUM_TARGETS: u32 = 300;
}

/// Maximum number of iterations for balancing that will be executed in the embedded OCW
/// worker of election provider multi phase.
pub const WORKER_MAX_ITERATIONS: u32 = 10;

/// A source of random balance for NposSolver, which is meant to be run by the OCW election worker.
pub struct OffchainRandomBalancing;
impl Get<Option<BalancingConfig>> for OffchainRandomBalancing {
	fn get() -> Option<BalancingConfig> {
		use sp_runtime::traits::TrailingZeroInput;
		let iterations = match WORKER_MAX_ITERATIONS {
			0 => 0,
			max => {
				let seed = sp_io::offchain::random_seed();
				let random = <u32>::decode(&mut TrailingZeroInput::new(&seed))
					.expect("input is padded with zeroes; qed") %
					max.saturating_add(1);
				random as usize
			},
		};

		let config = BalancingConfig { iterations, tolerance: 0 };
		Some(config)
	}
}

pub struct OnChainSeqPhragmen;
impl onchain::Config for OnChainSeqPhragmen {
	type System = Runtime;
	type Solver = SequentialPhragmen<
		AccountId,
		pallet_election_provider_multi_phase::SolutionAccuracyOf<Runtime>,
	>;
	type DataProvider = <Runtime as pallet_election_provider_multi_phase::Config>::DataProvider;
	type WeightInfo = frame_election_provider_support::weights::SubstrateWeight<Runtime>;
}

impl onchain::BoundedConfig for OnChainSeqPhragmen {
	type VotersBound = MaxElectingVoters;
	type TargetsBound = ConstU32<2_000>;
}


impl pallet_election_provider_multi_phase::MinerConfig for Runtime {
	type AccountId = AccountId;
	type MaxLength = MinerMaxLength;
	type MaxWeight = MinerMaxWeight;
	type Solution = NposSolution16;
	type MaxVotesPerVoter =
	<<Self as pallet_election_provider_multi_phase::Config>::DataProvider as ElectionDataProvider>::MaxVotesPerVoter;

	// The unsigned submissions have to respect the weight of the submit_unsigned call, thus their
	// weight estimate function is wired to this call's weight.
	fn solution_weight(v: u32, t: u32, a: u32, d: u32) -> Weight {
		<
		<Self as pallet_election_provider_multi_phase::Config>::WeightInfo
		as
		pallet_election_provider_multi_phase::WeightInfo
		>::submit_unsigned(v, t, a, d)
	}
}

impl pallet_election_provider_multi_phase::Config for Runtime {
	type Event = Event;
	type Currency = Balances;
	type EstimateCallFee = TransactionPayment;
	type SignedPhase = SignedPhase;
	type UnsignedPhase = UnsignedPhase;
	type BetterUnsignedThreshold = BetterUnsignedThreshold;
	type BetterSignedThreshold = ();
	type OffchainRepeat = OffchainRepeat;
	type MinerTxPriority = MultiPhaseUnsignedPriority;
	type MinerConfig = Self;
	type SignedMaxSubmissions = ConstU32<10>;
	type SignedRewardBase = SignedRewardBase;
	type SignedDepositBase = SignedDepositBase;
	type SignedDepositByte = SignedDepositByte;
	type SignedMaxRefunds = ConstU32<3>;
	type SignedDepositWeight = ();
	type SignedMaxWeight = MinerMaxWeight;
	type SlashHandler = (); // burn slashes
	type RewardHandler = (); // nothing to do upon rewards
	type DataProvider = Staking;
	type Fallback = onchain::BoundedExecution<OnChainSeqPhragmen>;
	type GovernanceFallback = onchain::BoundedExecution<OnChainSeqPhragmen>;
	type Solver = SequentialPhragmen<AccountId, SolutionAccuracyOf<Self>, OffchainRandomBalancing>;
	type ForceOrigin = EnsureRootOrHalfCouncil;
	type MaxElectableTargets = ConstU16<{ u16::MAX }>;
	type MaxElectingVoters = MaxElectingVoters;
	type BenchmarkingConfig = ElectionProviderBenchmarkConfig;
	type WeightInfo = pallet_election_provider_multi_phase::weights::SubstrateWeight<Self>;
}

parameter_types! {
	pub const BagThresholds: &'static [u64] = &voter_bags::THRESHOLDS;
}

impl pallet_bags_list::Config for Runtime {
	type Event = Event;
	type ScoreProvider = Staking;
	type WeightInfo = pallet_bags_list::weights::SubstrateWeight<Runtime>;
	type BagThresholds = BagThresholds;
	type Score = VoteWeight;
}

parameter_types! {
	pub const PostUnbondPoolsWindow: u32 = 4;
	pub const NominationPoolsPalletId: PalletId = PalletId(*b"py/nopls");
	pub const MaxPointsToBalance: u8 = 10;
}

use sp_runtime::traits::Convert;
pub struct BalanceToU256;
impl Convert<Balance, sp_core::U256> for BalanceToU256 {
	fn convert(balance: Balance) -> sp_core::U256 {
		sp_core::U256::from(balance)
	}
}
pub struct U256ToBalance;
impl Convert<sp_core::U256, Balance> for U256ToBalance {
	fn convert(n: sp_core::U256) -> Balance {
		n.try_into().unwrap_or(Balance::max_value())
	}
}

impl pallet_nomination_pools::Config for Runtime {
	type WeightInfo = ();
	type Event = Event;
	type Currency = Balances;
	type CurrencyBalance = Balance;
	type RewardCounter = FixedU128;
	type BalanceToU256 = BalanceToU256;
	type U256ToBalance = U256ToBalance;
	type StakingInterface = pallet_staking::Pallet<Self>;
	type PostUnbondingPoolsWindow = PostUnbondPoolsWindow;
	type MaxMetadataLen = ConstU32<256>;
	type MaxUnbonding = ConstU32<8>;
	type PalletId = NominationPoolsPalletId;
	type MaxPointsToBalance = MaxPointsToBalance;
}

parameter_types! {
	pub LaunchPeriod: BlockNumber = 28 * 24 * 60 * Minutes::get();
	pub VotingPeriod: BlockNumber = 28 * 24 * 60 * Minutes::get();
	pub FastTrackVotingPeriod: BlockNumber = 3 * 24 * 60 * Minutes::get();
	pub const InstantAllowed: bool = true;
	pub const MinimumDeposit: Balance = 100 * DOLLARS;
	pub EnactmentPeriod: BlockNumber = 30 * 24 * 60 * Minutes::get();
	pub CooloffPeriod: BlockNumber = 28 * 24 * 60 * Minutes::get();
	pub const MaxVotes: u32 = 100;
	pub const MaxProposals: u32 = 100;
}

impl pallet_democracy::Config for Runtime {
	type Proposal = Call;
	type Event = Event;
	type Currency = Balances;
	type EnactmentPeriod = EnactmentPeriod;
	type LaunchPeriod = LaunchPeriod;
	type VotingPeriod = VotingPeriod;
	type VoteLockingPeriod = EnactmentPeriod; // Same as EnactmentPeriod
	type MinimumDeposit = MinimumDeposit;
	/// A straight majority of the council can decide what their next motion is.
	type ExternalOrigin =
		pallet_collective::EnsureProportionAtLeast<AccountId, CouncilCollective, 1, 2>;
	/// A super-majority can have the next scheduled referendum be a straight majority-carries vote.
	type ExternalMajorityOrigin =
		pallet_collective::EnsureProportionAtLeast<AccountId, CouncilCollective, 3, 4>;
	/// A unanimous council can have the next scheduled referendum be a straight default-carries
	/// (NTB) vote.
	type ExternalDefaultOrigin =
		pallet_collective::EnsureProportionAtLeast<AccountId, CouncilCollective, 1, 1>;
	/// Two thirds of the technical committee can have an ExternalMajority/ExternalDefault vote
	/// be tabled immediately and with a shorter voting/enactment period.
	type FastTrackOrigin =
		pallet_collective::EnsureProportionAtLeast<AccountId, TechnicalCollective, 2, 3>;
	type InstantOrigin =
		pallet_collective::EnsureProportionAtLeast<AccountId, TechnicalCollective, 1, 1>;
	type InstantAllowed = InstantAllowed;
	type FastTrackVotingPeriod = FastTrackVotingPeriod;
	// To cancel a proposal which has been passed, 2/3 of the council must agree to it.
	type CancellationOrigin =
		pallet_collective::EnsureProportionAtLeast<AccountId, CouncilCollective, 2, 3>;
	// To cancel a proposal before it has been passed, the technical committee must be unanimous or
	// Root must agree.
	type CancelProposalOrigin = EitherOfDiverse<
		EnsureRoot<AccountId>,
		pallet_collective::EnsureProportionAtLeast<AccountId, TechnicalCollective, 1, 1>,
	>;
	type BlacklistOrigin = EnsureRoot<AccountId>;
	// Any single technical committee member may veto a coming council proposal, however they can
	// only do it once and it lasts only for the cool-off period.
	type VetoOrigin = pallet_collective::EnsureMember<AccountId, TechnicalCollective>;
	type CooloffPeriod = CooloffPeriod;
	type PreimageByteDeposit = PreimageByteDeposit;
	type OperationalPreimageOrigin = pallet_collective::EnsureMember<AccountId, CouncilCollective>;
	type Slash = Treasury;
	type Scheduler = Scheduler;
	type PalletsOrigin = OriginCaller;
	type MaxVotes = MaxVotes;
	type WeightInfo = pallet_democracy::weights::SubstrateWeight<Runtime>;
	type MaxProposals = MaxProposals;
}

parameter_types! {
	pub CouncilMotionDuration: BlockNumber = 5 * Days::get();
	pub const CouncilMaxProposals: u32 = 100;
	pub const CouncilMaxMembers: u32 = 100;
}

type CouncilCollective = pallet_collective::Instance1;
impl pallet_collective::Config<CouncilCollective> for Runtime {
	type Origin = Origin;
	type Proposal = Call;
	type Event = Event;
	type MotionDuration = CouncilMotionDuration;
	type MaxProposals = CouncilMaxProposals;
	type MaxMembers = CouncilMaxMembers;
	type DefaultVote = pallet_collective::PrimeDefaultVote;
	type WeightInfo = pallet_collective::weights::SubstrateWeight<Runtime>;
}

parameter_types! {
	pub const CandidacyBond: Balance = 10 * DOLLARS;
	// 1 storage item created, key size is 32 bytes, value size is 16+16.
	pub const VotingBondBase: Balance = deposit(1, 64);
	// additional data per vote is 32 bytes (account id).
	pub const VotingBondFactor: Balance = deposit(0, 32);
	pub TermDuration: BlockNumber = 7 * Days::get();
	pub const DesiredMembers: u32 = 13;
	pub const DesiredRunnersUp: u32 = 7;
	pub const MaxVoters: u32 = 10 * 1000;
	pub const MaxCandidates: u32 = 1000;
	pub const ElectionsPhragmenPalletId: LockIdentifier = *b"phrelect";
}

// Make sure that there are no more than `MaxMembers` members elected via elections-phragmen.
const_assert!(DesiredMembers::get() <= CouncilMaxMembers::get());

impl pallet_elections_phragmen::Config for Runtime {
	type Event = Event;
	type PalletId = ElectionsPhragmenPalletId;
	type Currency = Balances;
	type ChangeMembers = Council;
	// NOTE: this implies that council's genesis members cannot be set directly and must come from
	// this module.
	type InitializeMembers = Council;
	type CurrencyToVote = U128CurrencyToVote;
	type CandidacyBond = CandidacyBond;
	type VotingBondBase = VotingBondBase;
	type VotingBondFactor = VotingBondFactor;
	type LoserCandidate = ();
	type KickedMember = ();
	type DesiredMembers = DesiredMembers;
	type DesiredRunnersUp = DesiredRunnersUp;
	type TermDuration = TermDuration;
	type MaxVoters = MaxVoters;
	type MaxCandidates = MaxCandidates;
	type WeightInfo = pallet_elections_phragmen::weights::SubstrateWeight<Runtime>;
}

parameter_types! {
	pub TechnicalMotionDuration: BlockNumber = 5 * Days::get();
	pub const TechnicalMaxProposals: u32 = 100;
	pub const TechnicalMaxMembers: u32 = 100;
}

type TechnicalCollective = pallet_collective::Instance2;
impl pallet_collective::Config<TechnicalCollective> for Runtime {
	type Origin = Origin;
	type Proposal = Call;
	type Event = Event;
	type MotionDuration = TechnicalMotionDuration;
	type MaxProposals = TechnicalMaxProposals;
	type MaxMembers = TechnicalMaxMembers;
	type DefaultVote = pallet_collective::PrimeDefaultVote;
	type WeightInfo = pallet_collective::weights::SubstrateWeight<Runtime>;
}

type EnsureRootOrHalfCouncil = EitherOfDiverse<
	EnsureRoot<AccountId>,
	pallet_collective::EnsureProportionMoreThan<AccountId, CouncilCollective, 1, 2>,
>;
impl pallet_membership::Config<pallet_membership::Instance1> for Runtime {
	type Event = Event;
	type AddOrigin = EnsureRootOrHalfCouncil;
	type RemoveOrigin = EnsureRootOrHalfCouncil;
	type SwapOrigin = EnsureRootOrHalfCouncil;
	type ResetOrigin = EnsureRootOrHalfCouncil;
	type PrimeOrigin = EnsureRootOrHalfCouncil;
	type MembershipInitialized = TechnicalCommittee;
	type MembershipChanged = TechnicalCommittee;
	type MaxMembers = TechnicalMaxMembers;
	type WeightInfo = pallet_membership::weights::SubstrateWeight<Runtime>;
}

parameter_types! {
	pub const ProposalBond: Permill = Permill::from_percent(5);
	pub const ProposalBondMinimum: Balance = 1 * DOLLARS;
	pub const SpendPeriod: BlockNumber = 1 * DAYS;
	pub const Burn: Permill = Permill::from_percent(50);
	pub const TipCountdown: BlockNumber = 1 * DAYS;
	pub const TipFindersFee: Percent = Percent::from_percent(20);
	pub const TipReportDepositBase: Balance = 1 * DOLLARS;
	pub const DataDepositPerByte: Balance = 1 * CENTS;
	pub const TreasuryPalletId: PalletId = PalletId(*b"py/trsry");
	pub const MaximumReasonLength: u32 = 300;
	pub const MaxApprovals: u32 = 100;
}

impl pallet_treasury::Config for Runtime {
	type PalletId = TreasuryPalletId;
	type Currency = Balances;
	type ApproveOrigin = EitherOfDiverse<
		EnsureRoot<AccountId>,
		pallet_collective::EnsureProportionAtLeast<AccountId, CouncilCollective, 3, 5>,
	>;
	type RejectOrigin = EitherOfDiverse<
		EnsureRoot<AccountId>,
		pallet_collective::EnsureProportionMoreThan<AccountId, CouncilCollective, 1, 2>,
	>;
	type Event = Event;
	type OnSlash = ();
	type ProposalBond = ProposalBond;
	type ProposalBondMinimum = ProposalBondMinimum;
	type ProposalBondMaximum = ();
	type SpendPeriod = SpendPeriod;
	type Burn = Burn;
	type BurnDestination = ();
	type SpendFunds = Bounties;
	type WeightInfo = pallet_treasury::weights::SubstrateWeight<Runtime>;
	type MaxApprovals = MaxApprovals;
	type SpendOrigin = frame_support::traits::NeverEnsureOrigin<u128>;
}

parameter_types! {
	pub const BountyCuratorDeposit: Permill = Permill::from_percent(50);
	pub const BountyValueMinimum: Balance = 5 * DOLLARS;
	pub const BountyDepositBase: Balance = 1 * DOLLARS;
	pub const CuratorDepositMultiplier: Permill = Permill::from_percent(50);
	pub const CuratorDepositMin: Balance = 1 * DOLLARS;
	pub const CuratorDepositMax: Balance = 100 * DOLLARS;
	pub const BountyDepositPayoutDelay: BlockNumber = 1 * DAYS;
	pub const BountyUpdatePeriod: BlockNumber = 14 * DAYS;
}

impl pallet_bounties::Config for Runtime {
	type Event = Event;
	type BountyDepositBase = BountyDepositBase;
	type BountyDepositPayoutDelay = BountyDepositPayoutDelay;
	type BountyUpdatePeriod = BountyUpdatePeriod;
	type CuratorDepositMultiplier = CuratorDepositMultiplier;
	type CuratorDepositMin = CuratorDepositMin;
	type CuratorDepositMax = CuratorDepositMax;
	type BountyValueMinimum = BountyValueMinimum;
	type DataDepositPerByte = DataDepositPerByte;
	type MaximumReasonLength = MaximumReasonLength;
	type WeightInfo = pallet_bounties::weights::SubstrateWeight<Runtime>;
	type ChildBountyManager = ChildBounties;
}

parameter_types! {
	pub const ChildBountyValueMinimum: Balance = 1 * DOLLARS;
}

impl pallet_child_bounties::Config for Runtime {
	type Event = Event;
	type MaxActiveChildBountyCount = ConstU32<5>;
	type ChildBountyValueMinimum = ChildBountyValueMinimum;
	type WeightInfo = pallet_child_bounties::weights::SubstrateWeight<Runtime>;
}

impl pallet_tips::Config for Runtime {
	type Event = Event;
	type DataDepositPerByte = DataDepositPerByte;
	type MaximumReasonLength = MaximumReasonLength;
	type Tippers = Elections;
	type TipCountdown = TipCountdown;
	type TipFindersFee = TipFindersFee;
	type TipReportDepositBase = TipReportDepositBase;
	type WeightInfo = pallet_tips::weights::SubstrateWeight<Runtime>;
}

impl pallet_sudo::Config for Runtime {
	type Event = Event;
	type Call = Call;
}

parameter_types! {
	pub const ImOnlineUnsignedPriority: TransactionPriority = TransactionPriority::max_value();
	/// We prioritize im-online heartbeats over election solution submission.
	pub const StakingUnsignedPriority: TransactionPriority = TransactionPriority::max_value() / 2;
	pub const MaxAuthorities: u32 = 100;
	pub const MaxKeys: u32 = 10_000;
	pub const MaxPeerInHeartbeats: u32 = 10_000;
	pub const MaxPeerDataEncodingSize: u32 = 1_000;
}

impl<LocalCall> frame_system::offchain::CreateSignedTransaction<LocalCall> for Runtime
where
	Call: From<LocalCall>,
{
	fn create_transaction<C: frame_system::offchain::AppCrypto<Self::Public, Self::Signature>>(
		call: Call,
		public: <Signature as traits::Verify>::Signer,
		account: AccountId,
		nonce: Index,
	) -> Option<(Call, <UncheckedExtrinsic as traits::Extrinsic>::SignaturePayload)> {
		let tip = 0;
		// take the biggest period possible.
		let period =
			BlockHashCount::get().checked_next_power_of_two().map(|c| c / 2).unwrap_or(2) as u64;
		let current_block = System::block_number()
			.saturated_into::<u64>()
			// The `System::block_number` is initialized with `n+1`,
			// so the actual block number is `n`.
			.saturating_sub(1);
		let era = Era::mortal(period, current_block);
		let extra = (
			frame_system::CheckNonZeroSender::<Runtime>::new(),
			frame_system::CheckSpecVersion::<Runtime>::new(),
			frame_system::CheckTxVersion::<Runtime>::new(),
			frame_system::CheckGenesis::<Runtime>::new(),
			frame_system::CheckEra::<Runtime>::from(era),
			frame_system::CheckNonce::<Runtime>::from(nonce),
			frame_system::CheckWeight::<Runtime>::new(),
			pallet_mq::CheckMqSequence::<Runtime>::new(),
			pallet_transaction_payment::ChargeTransactionPayment::<Runtime>::from(tip),
		);
		let raw_payload = SignedPayload::new(call, extra)
			.map_err(|e| {
				log::warn!("Unable to create signed payload: {:?}", e);
			})
			.ok()?;
		let signature = raw_payload.using_encoded(|payload| C::sign(payload, public))?;
		let address = Indices::unlookup(account);
		let (call, extra, _) = raw_payload.deconstruct();
		Some((call, (address, signature.into(), extra)))
	}
}

impl frame_system::offchain::SigningTypes for Runtime {
	type Public = <Signature as traits::Verify>::Signer;
	type Signature = Signature;
}

impl<C> frame_system::offchain::SendTransactionTypes<C> for Runtime
where
	Call: From<C>,
{
	type Extrinsic = UncheckedExtrinsic;
	type OverarchingCall = Call;
}

impl pallet_im_online::Config for Runtime {
	type AuthorityId = ImOnlineId;
	type Event = Event;
	type NextSessionRotation = Babe;
	type ValidatorSet = Historical;
	type ReportUnresponsiveness = Offences;
	type UnsignedPriority = ImOnlineUnsignedPriority;
	type WeightInfo = pallet_im_online::weights::SubstrateWeight<Runtime>;
	type MaxKeys = MaxKeys;
	type MaxPeerInHeartbeats = MaxPeerInHeartbeats;
	type MaxPeerDataEncodingSize = MaxPeerDataEncodingSize;
}

impl pallet_offences::Config for Runtime {
	type Event = Event;
	type IdentificationTuple = pallet_session::historical::IdentificationTuple<Self>;
	type OnOffenceHandler = Staking;
}

impl pallet_authority_discovery::Config for Runtime {
	type MaxAuthorities = MaxAuthorities;
}

impl pallet_grandpa::Config for Runtime {
	type Event = Event;
	type Call = Call;

	type KeyOwnerProofSystem = Historical;

	type KeyOwnerProof =
		<Self::KeyOwnerProofSystem as KeyOwnerProofSystem<(KeyTypeId, GrandpaId)>>::Proof;

	type KeyOwnerIdentification = <Self::KeyOwnerProofSystem as KeyOwnerProofSystem<(
		KeyTypeId,
		GrandpaId,
	)>>::IdentificationTuple;

	type HandleEquivocation = pallet_grandpa::EquivocationHandler<
		Self::KeyOwnerIdentification,
		Offences,
		ReportLongevity,
	>;

	type WeightInfo = ();
	type MaxAuthorities = MaxAuthorities;
}

parameter_types! {
	pub const BasicDeposit: Balance = 10 * DOLLARS;       // 258 bytes on-chain
	pub const FieldDeposit: Balance = 250 * CENTS;        // 66 bytes on-chain
	pub const SubAccountDeposit: Balance = 2 * DOLLARS;   // 53 bytes on-chain
	pub const MaxSubAccounts: u32 = 100;
	pub const MaxAdditionalFields: u32 = 100;
	pub const MaxRegistrars: u32 = 20;
}

impl pallet_identity::Config for Runtime {
	type Event = Event;
	type Currency = Balances;
	type BasicDeposit = BasicDeposit;
	type FieldDeposit = FieldDeposit;
	type SubAccountDeposit = SubAccountDeposit;
	type MaxSubAccounts = MaxSubAccounts;
	type MaxAdditionalFields = MaxAdditionalFields;
	type MaxRegistrars = MaxRegistrars;
	type Slashed = Treasury;
	type ForceOrigin = EnsureRootOrHalfCouncil;
	type RegistrarOrigin = EnsureRootOrHalfCouncil;
	type WeightInfo = pallet_identity::weights::SubstrateWeight<Runtime>;
}

parameter_types! {
	pub const ConfigDepositBase: Balance = 5 * DOLLARS;
	pub const FriendDepositFactor: Balance = 50 * CENTS;
	pub const MaxFriends: u16 = 9;
	pub const RecoveryDeposit: Balance = 5 * DOLLARS;
}

impl pallet_recovery::Config for Runtime {
	type Event = Event;
	type WeightInfo = pallet_recovery::weights::SubstrateWeight<Runtime>;
	type Call = Call;
	type Currency = Balances;
	type ConfigDepositBase = ConfigDepositBase;
	type FriendDepositFactor = FriendDepositFactor;
	type MaxFriends = MaxFriends;
	type RecoveryDeposit = RecoveryDeposit;
}

parameter_types! {
	pub const CandidateDeposit: Balance = 10 * DOLLARS;
	pub const WrongSideDeduction: Balance = 2 * DOLLARS;
	pub const MaxStrikes: u32 = 10;
	pub RotationPeriod: BlockNumber = 80 * Hours::get();
	pub const PeriodSpend: Balance = 500 * DOLLARS;
	pub MaxLockDuration: BlockNumber = 36 * 30 * Days::get();
	pub ChallengePeriod: BlockNumber = 7 * Days::get();
	pub const MaxCandidateIntake: u32 = 10;
	pub const SocietyPalletId: PalletId = PalletId(*b"py/socie");
}

impl pallet_society::Config for Runtime {
	type Event = Event;
	type PalletId = SocietyPalletId;
	type Currency = Balances;
	type Randomness = RandomnessCollectiveFlip;
	type CandidateDeposit = CandidateDeposit;
	type WrongSideDeduction = WrongSideDeduction;
	type MaxStrikes = MaxStrikes;
	type PeriodSpend = PeriodSpend;
	type MembershipChanged = ();
	type RotationPeriod = RotationPeriod;
	type MaxLockDuration = MaxLockDuration;
	type FounderSetOrigin =
		pallet_collective::EnsureProportionMoreThan<AccountId, CouncilCollective, 1, 2>;
	type SuspensionJudgementOrigin = pallet_society::EnsureFounder<Runtime>;
	type MaxCandidateIntake = MaxCandidateIntake;
	type ChallengePeriod = ChallengePeriod;
}

parameter_types! {
	pub const MinVestedTransfer: Balance = 1 * CENTS;
}

impl pallet_vesting::Config for Runtime {
	type Event = Event;
	type Currency = Balances;
	type BlockNumberToBalance = ConvertInto;
	type MinVestedTransfer = MinVestedTransfer;
	type WeightInfo = pallet_vesting::weights::SubstrateWeight<Runtime>;
	// `VestingInfo` encode length is 36bytes. 28 schedules gets encoded as 1009 bytes, which is the
	// highest number of schedules that encodes less than 2^10.
	const MAX_VESTING_SCHEDULES: u32 = 28;
}

parameter_types! {
	pub const LotteryPalletId: PalletId = PalletId(*b"py/lotto");
	pub const MaxCalls: u32 = 10;
	pub const MaxGenerateRandom: u32 = 10;
}

impl pallet_lottery::Config for Runtime {
	type PalletId = LotteryPalletId;
	type Call = Call;
	type Currency = Balances;
	type Randomness = RandomnessCollectiveFlip;
	type Event = Event;
	type ManagerOrigin = EnsureRootOrHalfCouncil;
	type MaxCalls = MaxCalls;
	type ValidateCall = Lottery;
	type MaxGenerateRandom = MaxGenerateRandom;
	type WeightInfo = pallet_lottery::weights::SubstrateWeight<Runtime>;
}

parameter_types! {
	pub ExpectedBlockTimeSec: u32 = SecsPerBlock::get() as u32;
	pub const MinWorkingStaking: Balance = 1 * DOLLARS;
	pub const MinContribution: Balance = 1 * CENTS;
	pub const WorkingGracePeriod: u64 = 7 * 24 * 3600;
	pub const MinInitP: u32 = 50;
	pub const ComputingEnabledByDefault: bool = false;
	pub const MaxPoolWorkers: u32 = 200;
	pub const VerifyPRuntime: bool = false;
	pub const VerifyRelaychainGenesisBlockHash: bool = false;
}

impl pallet_registry::Config for Runtime {
	type Event = Event;
	type AttestationValidator = pallet_registry::IasValidator;
	type UnixTime = Timestamp;
	type VerifyPRuntime = VerifyPRuntime;
	type VerifyRelaychainGenesisBlockHash = VerifyRelaychainGenesisBlockHash;
	type GovernanceOrigin = EnsureRootOrHalfCouncil;
}
impl pallet_mq::Config for Runtime {
	type QueueNotifyConfig = msg_routing::MessageRouteConfig;
	type CallMatcher = MqCallMatcher;
}
impl pallet_computation::Config for Runtime {
	type Event = Event;
	type ExpectedBlockTimeSec = ExpectedBlockTimeSec;
	type MinInitP = MinInitP;
	type Randomness = RandomnessCollectiveFlip;
	type OnReward = PhalaStakePoolv2;
	type OnUnbound = PhalaStakePoolv2;
	type OnStopped = PhalaStakePoolv2;
	type OnTreasurySettled = Treasury;
	type UpdateTokenomicOrigin = EnsureRootOrHalfCouncil;
}
impl pallet_stakepoolv2::Config for Runtime {
	type Event = Event;
	type MinContribution = MinContribution;
	type GracePeriod = WorkingGracePeriod;
	type ComputingEnabledByDefault = ComputingEnabledByDefault;
	type MaxPoolWorkers = MaxPoolWorkers;
	type ComputingSwitchOrigin = EnsureRootOrHalfCouncil;
	type BackfillOrigin = EnsureRootOrHalfCouncil;
}
impl pallet_stakepool::Config for Runtime {
	type Event = Event;
	type Currency = Balances;
}
impl pallet_vault::Config for Runtime {
	type Event = Event;
}
parameter_types! {
	pub const CollectionDeposit: Balance = 0; // 1 UNIT deposit to create collection
	pub const ItemDeposit: Balance = 0; // 1/100 UNIT deposit to create item
	pub const StringLimit: u32 = 52100;
	pub const KeyLimit: u32 = 32000; // Max 32 bytes per key
	pub const ValueLimit: u32 = 512000; // Max 64 bytes per value
	pub const UniquesMetadataDepositBase: Balance = 0;
	pub const AttributeDepositBase: Balance = 0;
	pub const DepositPerByte: Balance = 0;
}
impl pallet_uniques::Config for Runtime {
	type Event = Event;
	type CollectionId = u32;
	type ItemId = u32;
	type Currency = Balances;
	type ForceOrigin = EnsureRoot<AccountId>;
	type CreateOrigin = AsEnsureOriginWithArg<frame_system::EnsureSigned<AccountId>>;
	type Locker = pallet_rmrk_core::Pallet<Runtime>;
	type CollectionDeposit = CollectionDeposit;
	type ItemDeposit = ItemDeposit;
	type MetadataDepositBase = UniquesMetadataDepositBase;
	type AttributeDepositBase = AttributeDepositBase;
	type DepositPerByte = DepositPerByte;
	type StringLimit = StringLimit;
	type KeyLimit = KeyLimit;
	type ValueLimit = ValueLimit;
	type WeightInfo = ();
}
parameter_types! {
	pub ClassBondAmount: Balance = 100;
	pub MaxMetadataLength: u32 = 256;
	pub const MaxRecursions: u32 = 10;
	pub const ResourceSymbolLimit: u32 = 10;
	pub const PartsLimit: u32 = 10;
	pub const MaxPriorities: u32 = 3;
	pub const CollectionSymbolLimit: u32 = 100;
	pub const MaxResourcesOnMint: u32 = 100;
}
impl pallet_rmrk_core::Config for Runtime {
	type Event = Event;
	type ProtocolOrigin = EnsureRoot<AccountId>;
	type MaxRecursions = MaxRecursions;
	type ResourceSymbolLimit = ResourceSymbolLimit;
	type PartsLimit = PartsLimit;
	type MaxPriorities = MaxPriorities;
	type CollectionSymbolLimit = CollectionSymbolLimit;
	type MaxResourcesOnMint = MaxResourcesOnMint;
}
impl pallet_fat::Config for Runtime {
	type Event = Event;
	type InkCodeSizeLimit = ConstU32<{1024*1024*2}>;
	type SidevmCodeSizeLimit = ConstU32<{1024*1024*8}>;
}

parameter_types! {
	pub const PPhaAssetId: u32 = 1;
}

pub struct PawnShopGet;

impl Get<AccountId32> for PawnShopGet {
	fn get() -> AccountId32 {
		AccountId32::new([1; 32])
	}
}

impl pallet_pawnshop::Config for Runtime {
	type Event = Event;
	type PPhaAssetId = PPhaAssetId;
	type PawnShopAccountId = PawnShopGet;
	type OnSlashed = Treasury;
}

impl pallet_basepool::Config for Runtime {
	type Event = Event;
}

parameter_types! {
    pub const AssetDeposit: Balance = 1 * CENTS; // 1 CENTS deposit to create asset
    pub const ApprovalDeposit: Balance = 1 * CENTS;
    pub const AssetsStringLimit: u32 = 50;
    pub const AssetAccountDeposit: u128 = 1 * DOLLARS;
    /// Key = 32 bytes, Value = 36 bytes (32+1+1+1+1)
    // https://github.com/paritytech/substrate/blob/069917b/frame/assets/src/lib.rs#L257L271
    pub const MetadataDepositBase: Balance = deposit(1, 68);
    pub const MetadataDepositPerByte: Balance = deposit(0, 1);
}

impl pallet_assets::Config for Runtime {
	type Event = Event;
	type Balance = Balance;
	type AssetId = u32;
	type Currency = Balances;
	type ForceOrigin = frame_system::EnsureRoot<Self::AccountId>;
	type AssetDeposit = AssetDeposit;
	type AssetAccountDeposit = ConstU128<10>;
	type MetadataDepositBase = MetadataDepositBase;
	type MetadataDepositPerByte = MetadataDepositPerByte;
	type ApprovalDeposit = ApprovalDeposit;
	type StringLimit = AssetsStringLimit;
	type Freezer = ();
	type Extra = ();
	type WeightInfo = ();
}

impl puppets::parachain_info::Config for Runtime {}
impl puppets::parachain_system::Config for Runtime {}

construct_runtime!(
	pub enum Runtime where
		Block = Block,
		NodeBlock = node_primitives::Block,
		UncheckedExtrinsic = UncheckedExtrinsic
	{
		Assets: pallet_assets,
		System: frame_system,
		Utility: pallet_utility,
		Babe: pallet_babe,
		Timestamp: pallet_timestamp,
		Authorship: pallet_authorship,
		Indices: pallet_indices,
		Balances: pallet_balances,
		TransactionPayment: pallet_transaction_payment,
		ElectionProviderMultiPhase: pallet_election_provider_multi_phase,
		Staking: pallet_staking,
		NominationPools: pallet_nomination_pools,
		Session: pallet_session,
		Democracy: pallet_democracy,
		Council: pallet_collective::<Instance1>,
		TechnicalCommittee: pallet_collective::<Instance2>,
		Elections: pallet_elections_phragmen,
		TechnicalMembership: pallet_membership::<Instance1>,
		Grandpa: pallet_grandpa,
		Treasury: pallet_treasury,
		Sudo: pallet_sudo,
		ImOnline: pallet_im_online,
		AuthorityDiscovery: pallet_authority_discovery,
		Offences: pallet_offences,
		Historical: pallet_session_historical::{Pallet},
		RandomnessCollectiveFlip: pallet_randomness_collective_flip,
		Identity: pallet_identity,
		Society: pallet_society,
		Recovery: pallet_recovery,
		Vesting: pallet_vesting,
		Scheduler: pallet_scheduler,
		Preimage: pallet_preimage,
		Proxy: pallet_proxy,
		Multisig: pallet_multisig,
		Bounties: pallet_bounties,
		Tips: pallet_tips,
		Lottery: pallet_lottery,
		BagsList: pallet_bags_list,
		ChildBounties: pallet_child_bounties,
		// Phala
		PhalaMq: pallet_mq,
		PhalaRegistry: pallet_registry,
		PhalaComputation: pallet_computation,
<<<<<<< HEAD
		PhalaStakePoolv2: pallet_stakepoolv2,
=======
>>>>>>> b8c69bf5
		PhalaStakePool: pallet_stakepool,
		PhalaVault: pallet_vault,
		PhalaPawnshop: pallet_pawnshop,
		PhalaBasePool: pallet_basepool,
		PhalaFatContracts: pallet_fat,

		// Put them here to make sure pherry could be compiled with phala's metadata.
		ParachainInfo: puppets::parachain_info,
		ParachainSystem: puppets::parachain_system,

		//NFT
		Uniques: pallet_uniques::{Pallet, Storage, Event<T>},
		RmrkCore: pallet_rmrk_core::{Pallet, Call, Event<T>},
	}
);

/// The address format for describing accounts.
pub type Address = sp_runtime::MultiAddress<AccountId, AccountIndex>;
/// Block header type as expected by this runtime.
pub type Header = generic::Header<BlockNumber, BlakeTwo256>;
/// Block type as expected by this runtime.
pub type Block = generic::Block<Header, UncheckedExtrinsic>;
/// A Block signed with a Justification
pub type SignedBlock = generic::SignedBlock<Block>;
/// BlockId type as expected by this runtime.
pub type BlockId = generic::BlockId<Block>;
/// The SignedExtension to the basic transaction logic.
///
/// When you change this, you **MUST** modify [`sign`] in `bin/node/testing/src/keyring.rs`!
///
/// [`sign`]: <../../testing/src/keyring.rs.html>
pub type SignedExtra = (
	frame_system::CheckNonZeroSender<Runtime>,
	frame_system::CheckSpecVersion<Runtime>,
	frame_system::CheckTxVersion<Runtime>,
	frame_system::CheckGenesis<Runtime>,
	frame_system::CheckEra<Runtime>,
	frame_system::CheckNonce<Runtime>,
	frame_system::CheckWeight<Runtime>,
	pallet_mq::CheckMqSequence<Runtime>,
	pallet_transaction_payment::ChargeTransactionPayment<Runtime>,
);
/// Unchecked extrinsic type as expected by this runtime.
pub type UncheckedExtrinsic = generic::UncheckedExtrinsic<Address, Call, Signature, SignedExtra>;
/// The payload being signed in transactions.
pub type SignedPayload = generic::SignedPayload<Call, SignedExtra>;
/// Extrinsic type that has already been checked.
pub type CheckedExtrinsic = generic::CheckedExtrinsic<AccountId, Call, SignedExtra>;
/// Executive: handles dispatch to the various modules.
pub type Executive = frame_executive::Executive<
	Runtime,
	Block,
	frame_system::ChainContext<Runtime>,
	Runtime,
	AllPalletsWithSystem,
	(),
>;

pub struct MqCallMatcher;
impl pallet_mq::CallMatcher<Runtime> for MqCallMatcher {
	fn match_call(call: &Call) -> Option<&pallet_mq::Call<Runtime>> {
		match call {
			Call::PhalaMq(mq_call) => Some(mq_call),
			_ => None,
		}
	}
}

impl_runtime_apis! {
	impl sp_api::Core<Block> for Runtime {
		fn version() -> RuntimeVersion {
			VERSION
		}

		fn execute_block(block: Block) {
			Executive::execute_block(block);
		}

		fn initialize_block(header: &<Block as BlockT>::Header) {
			Executive::initialize_block(header)
		}
	}

	impl sp_api::Metadata<Block> for Runtime {
		fn metadata() -> OpaqueMetadata {
			OpaqueMetadata::new(Runtime::metadata().into())
		}
	}

	impl sp_block_builder::BlockBuilder<Block> for Runtime {
		fn apply_extrinsic(extrinsic: <Block as BlockT>::Extrinsic) -> ApplyExtrinsicResult {
			Executive::apply_extrinsic(extrinsic)
		}

		fn finalize_block() -> <Block as BlockT>::Header {
			Executive::finalize_block()
		}

		fn inherent_extrinsics(data: InherentData) -> Vec<<Block as BlockT>::Extrinsic> {
			data.create_extrinsics()
		}

		fn check_inherents(block: Block, data: InherentData) -> CheckInherentsResult {
			data.check_extrinsics(&block)
		}
	}

	impl sp_transaction_pool::runtime_api::TaggedTransactionQueue<Block> for Runtime {
		fn validate_transaction(
			source: TransactionSource,
			tx: <Block as BlockT>::Extrinsic,
			block_hash: <Block as BlockT>::Hash,
		) -> TransactionValidity {
			Executive::validate_transaction(source, tx, block_hash)
		}
	}

	impl sp_offchain::OffchainWorkerApi<Block> for Runtime {
		fn offchain_worker(header: &<Block as BlockT>::Header) {
			Executive::offchain_worker(header)
		}
	}

	impl fg_primitives::GrandpaApi<Block> for Runtime {
		fn grandpa_authorities() -> GrandpaAuthorityList {
			Grandpa::grandpa_authorities()
		}

		fn current_set_id() -> fg_primitives::SetId {
			Grandpa::current_set_id()
		}

		fn submit_report_equivocation_unsigned_extrinsic(
			equivocation_proof: fg_primitives::EquivocationProof<
				<Block as BlockT>::Hash,
				NumberFor<Block>,
			>,
			key_owner_proof: fg_primitives::OpaqueKeyOwnershipProof,
		) -> Option<()> {
			let key_owner_proof = key_owner_proof.decode()?;

			Grandpa::submit_unsigned_equivocation_report(
				equivocation_proof,
				key_owner_proof,
			)
		}

		fn generate_key_ownership_proof(
			_set_id: fg_primitives::SetId,
			authority_id: GrandpaId,
		) -> Option<fg_primitives::OpaqueKeyOwnershipProof> {
			use codec::Encode;

			Historical::prove((fg_primitives::KEY_TYPE, authority_id))
				.map(|p| p.encode())
				.map(fg_primitives::OpaqueKeyOwnershipProof::new)
		}
	}

	impl pallet_nomination_pools_runtime_api::NominationPoolsApi<Block, AccountId, Balance> for Runtime {
		fn pending_rewards(member_account: AccountId) -> Balance {
			NominationPools::pending_rewards(member_account).unwrap_or_default()
		}
	}

	impl sp_consensus_babe::BabeApi<Block> for Runtime {
		fn configuration() -> sp_consensus_babe::BabeConfiguration {
			let epoch_config = Babe::epoch_config().unwrap_or(BABE_GENESIS_EPOCH_CONFIG);
			sp_consensus_babe::BabeConfiguration {
				slot_duration: Babe::slot_duration(),
				epoch_length: EpochDuration::get(),
				c: epoch_config.c,
				authorities: Babe::authorities().to_vec(),
				randomness: Babe::randomness(),
				allowed_slots: epoch_config.allowed_slots,
			}
		}

		fn current_epoch_start() -> sp_consensus_babe::Slot {
			Babe::current_epoch_start()
		}

		fn current_epoch() -> sp_consensus_babe::Epoch {
			Babe::current_epoch()
		}

		fn next_epoch() -> sp_consensus_babe::Epoch {
			Babe::next_epoch()
		}

		fn generate_key_ownership_proof(
			_slot: sp_consensus_babe::Slot,
			authority_id: sp_consensus_babe::AuthorityId,
		) -> Option<sp_consensus_babe::OpaqueKeyOwnershipProof> {
			use codec::Encode;

			Historical::prove((sp_consensus_babe::KEY_TYPE, authority_id))
				.map(|p| p.encode())
				.map(sp_consensus_babe::OpaqueKeyOwnershipProof::new)
		}

		fn submit_report_equivocation_unsigned_extrinsic(
			equivocation_proof: sp_consensus_babe::EquivocationProof<<Block as BlockT>::Header>,
			key_owner_proof: sp_consensus_babe::OpaqueKeyOwnershipProof,
		) -> Option<()> {
			let key_owner_proof = key_owner_proof.decode()?;

			Babe::submit_unsigned_equivocation_report(
				equivocation_proof,
				key_owner_proof,
			)
		}
	}

	impl sp_authority_discovery::AuthorityDiscoveryApi<Block> for Runtime {
		fn authorities() -> Vec<AuthorityDiscoveryId> {
			AuthorityDiscovery::authorities()
		}
	}

	impl frame_system_rpc_runtime_api::AccountNonceApi<Block, AccountId, Index> for Runtime {
		fn account_nonce(account: AccountId) -> Index {
			System::account_nonce(account)
		}
	}

	impl pallet_transaction_payment_rpc_runtime_api::TransactionPaymentApi<
		Block,
		Balance,
	> for Runtime {
		fn query_info(uxt: <Block as BlockT>::Extrinsic, len: u32) -> RuntimeDispatchInfo<Balance> {
			TransactionPayment::query_info(uxt, len)
		}
		fn query_fee_details(uxt: <Block as BlockT>::Extrinsic, len: u32) -> FeeDetails<Balance> {
			TransactionPayment::query_fee_details(uxt, len)
		}
	}

	impl pallet_transaction_payment_rpc_runtime_api::TransactionPaymentCallApi<Block, Balance, Call>
		for Runtime
	{
		fn query_call_info(call: Call, len: u32) -> RuntimeDispatchInfo<Balance> {
			TransactionPayment::query_call_info(call, len)
		}
		fn query_call_fee_details(call: Call, len: u32) -> FeeDetails<Balance> {
			TransactionPayment::query_call_fee_details(call, len)
		}
	}

	impl pallet_mq_runtime_api::MqApi<Block> for Runtime {
		fn sender_sequence(sender: &phala_types::messaging::MessageOrigin) -> Option<u64> {
			PhalaMq::offchain_ingress(sender)
		}
	}

	impl sp_session::SessionKeys<Block> for Runtime {
		fn generate_session_keys(seed: Option<Vec<u8>>) -> Vec<u8> {
			SessionKeys::generate(seed)
		}

		fn decode_session_keys(
			encoded: Vec<u8>,
		) -> Option<Vec<(Vec<u8>, KeyTypeId)>> {
			SessionKeys::decode_into_raw_public_keys(&encoded)
		}
	}

	#[cfg(feature = "try-runtime")]
	impl frame_try_runtime::TryRuntime<Block> for Runtime {
		fn on_runtime_upgrade() -> (Weight, Weight) {
			// NOTE: intentional unwrap: we don't want to propagate the error backwards, and want to
			// have a backtrace here. If any of the pre/post migration checks fail, we shall stop
			// right here and right now.
			let weight = Executive::try_runtime_upgrade().unwrap();
			(weight, RuntimeBlockWeights::get().max_block)
		}

		fn execute_block(
			block: Block,
			state_root_check: bool,
			select: frame_try_runtime::TryStateSelect
		) -> Weight {
			log::info!(
				target: "node-runtime",
				"try-runtime: executing block {:?} / root checks: {:?} / try-state-select: {:?}",
				block.header.hash(),
				state_root_check,
				select,
			);
			// NOTE: intentional unwrap: we don't want to propagate the error backwards, and want to
			// have a backtrace here.
			Executive::try_execute_block(block, state_root_check, select).unwrap()
		}
	}
}

#[cfg(test)]
mod tests {
	use super::*;
	use frame_election_provider_support::NposSolution;
	use frame_system::offchain::CreateSignedTransaction;
	use sp_runtime::UpperOf;

	#[test]
	fn validate_transaction_submitter_bounds() {
		fn is_submit_signed_transaction<T>()
			where
				T: CreateSignedTransaction<Call>,
		{
		}

		is_submit_signed_transaction::<Runtime>();
	}

	#[test]
	fn perbill_as_onchain_accuracy() {
		type OnChainAccuracy =
		<<Runtime as pallet_election_provider_multi_phase::MinerConfig>::Solution as NposSolution>::Accuracy;
		let maximum_chain_accuracy: Vec<UpperOf<OnChainAccuracy>> = (0..MaxNominations::get())
			.map(|_| <UpperOf<OnChainAccuracy>>::from(OnChainAccuracy::one().deconstruct()))
			.collect();
		let _: UpperOf<OnChainAccuracy> =
			maximum_chain_accuracy.iter().fold(0, |acc, x| acc.checked_add(*x).unwrap());
	}

	#[test]
	fn call_size() {
		let size = core::mem::size_of::<Call>();
		assert!(
			size <= 300,
			"size of Call {} is more than 208 bytes: some calls have too big arguments, use Box to reduce the
			size of Call.
			If the limit is too strong, maybe consider increase the limit to 300.",
			size,
		);
	}
}<|MERGE_RESOLUTION|>--- conflicted
+++ resolved
@@ -108,11 +108,7 @@
 	pallet_mq,
 	pallet_registry,
 	pallet_computation,
-<<<<<<< HEAD
 	pallet_stakepoolv2,
-=======
-	pallet_stakepool,
->>>>>>> b8c69bf5
 	pallet_vault,
 	pallet_basepool,
 	pallet_pawnshop,
@@ -336,7 +332,6 @@
 			ProxyType::StakePoolManager => matches!(
 				c,
 				Call::Utility { .. }
-<<<<<<< HEAD
 					| Call::PhalaStakePoolv2(pallet_stakepoolv2::Call::add_worker { .. })
 					| Call::PhalaStakePoolv2(pallet_stakepoolv2::Call::remove_worker { .. })
 					| Call::PhalaStakePoolv2(pallet_stakepoolv2::Call::start_computing { .. })
@@ -344,15 +339,6 @@
 					| Call::PhalaStakePoolv2(pallet_stakepoolv2::Call::restart_computing { .. })
 					| Call::PhalaStakePoolv2(pallet_stakepoolv2::Call::reclaim_pool_worker { .. })
 					| Call::PhalaStakePoolv2(pallet_stakepoolv2::Call::create { .. })
-=======
-					| Call::PhalaStakePool(pallet_stakepool::Call::add_worker { .. })
-					| Call::PhalaStakePool(pallet_stakepool::Call::remove_worker { .. })
-					| Call::PhalaStakePool(pallet_stakepool::Call::start_computing { .. })
-					| Call::PhalaStakePool(pallet_stakepool::Call::stop_computing { .. })
-					| Call::PhalaStakePool(pallet_stakepool::Call::restart_computing { .. })
-					| Call::PhalaStakePool(pallet_stakepool::Call::reclaim_pool_worker { .. })
-					| Call::PhalaStakePool(pallet_stakepool::Call::create { .. })
->>>>>>> b8c69bf5
 					| Call::PhalaRegistry(pallet_registry::Call::register_worker { .. })
 					| Call::PhalaMq(pallet_mq::Call::sync_offchain_message { .. })
 			),
@@ -1482,10 +1468,7 @@
 		PhalaMq: pallet_mq,
 		PhalaRegistry: pallet_registry,
 		PhalaComputation: pallet_computation,
-<<<<<<< HEAD
 		PhalaStakePoolv2: pallet_stakepoolv2,
-=======
->>>>>>> b8c69bf5
 		PhalaStakePool: pallet_stakepool,
 		PhalaVault: pallet_vault,
 		PhalaPawnshop: pallet_pawnshop,
