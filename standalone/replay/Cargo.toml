[package]
name = "replay"
version = "0.1.0"
edition = "2018"

[dependencies]
phala-mq = { path = "../../crates/phala-mq" }
phala-types = { path = "../../crates/phala-types" }
phala-trie-storage = { path = "../../crates/phala-trie-storage" }
phactory = { path = "../../crates/phactory", features = ["gk-stat"] }
phactory-api = { path = "../../crates/phactory/api" }
pherry = { path = "../pherry" }
<<<<<<< HEAD
sp-core = { git = "https://github.com/paritytech/substrate", branch = "polkadot-v0.9.29", default-features = false }
=======
sp-core = { git = "https://github.com/paritytech/substrate", branch = "polkadot-v0.9.30", default-features = false }
>>>>>>> 9c160a93

log = "0.4.14"
anyhow = "1.0.43"
clap = { version = "3", features = ["derive"] }
tokio = { version = "1.9.0", features = ["full"] }
sqlx = { version = "0.5.13", features = ["postgres", "decimal", "chrono", "runtime-tokio-rustls"] }
chrono = { version = "0.4.22" }
actix-web = "4"
actix-rt = "2"
serde_json = "1.0"
parity-scale-codec = "3.0"
env_logger = "0.9.0"
hex = "*"
bytes = "1.1.0"
serde = "1.0"
serde_cbor = "0.11.2"<|MERGE_RESOLUTION|>--- conflicted
+++ resolved
@@ -10,11 +10,7 @@
 phactory = { path = "../../crates/phactory", features = ["gk-stat"] }
 phactory-api = { path = "../../crates/phactory/api" }
 pherry = { path = "../pherry" }
-<<<<<<< HEAD
-sp-core = { git = "https://github.com/paritytech/substrate", branch = "polkadot-v0.9.29", default-features = false }
-=======
 sp-core = { git = "https://github.com/paritytech/substrate", branch = "polkadot-v0.9.30", default-features = false }
->>>>>>> 9c160a93
 
 log = "0.4.14"
 anyhow = "1.0.43"
