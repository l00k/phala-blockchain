--- conflicted
+++ resolved
@@ -412,10 +412,7 @@
 
         install_contract!(contracts::BALANCES, contracts::balances::Balances::new());
         install_contract!(contracts::ASSETS, contracts::assets::Assets::new());
-<<<<<<< HEAD
-=======
         // TODO.kevin:
->>>>>>> ec5889c9
         // install_contract!(contracts::DIEM, contracts::diem::Diem::new());
         install_contract!(
             contracts::SUBSTRATE_KITTIES,
