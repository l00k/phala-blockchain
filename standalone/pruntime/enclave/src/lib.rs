--- conflicted
+++ resolved
@@ -999,138 +999,6 @@
         None => None,
     };
 
-<<<<<<< HEAD
-=======
-    // Build WorkerRegistrationInfo
-    let runtime_info = WorkerRegistrationInfo::<chain::AccountId> {
-        version: VERSION,
-        machine_id: local_state.machine_id.clone(),
-        pubkey: sr25519_pk,
-        ecdh_pubkey: phala_types::EcdhPublicKey(ecdh_pubkey),
-        genesis_block_hash: genesis_block_hash,
-        features: vec![cpu_core_num, cpu_feature_level],
-        operator,
-    };
-    let encoded_runtime_info = runtime_info.encode();
-    let runtime_info_hash = sp_core::hashing::blake2_256(&encoded_runtime_info);
-
-    info!("Encoded runtime info");
-    info!("{:?}", hex::encode(&encoded_runtime_info));
-
-    // Produce remote attestation report
-    let mut attestation: Option<InitRespAttestation> = None;
-    if !input.skip_ra {
-        let (attn_report, sig, cert) = match create_attestation_report(
-            &runtime_info_hash,
-            sgx_quote_sign_type_t::SGX_LINKABLE_SIGNATURE,
-        ) {
-            Ok(r) => r,
-            Err(e) => {
-                error!("Error in create_attestation_report: {:?}", e);
-                return Err(json!({"message": "Error while connecting to IAS"}));
-            }
-        };
-
-        attestation = Some(InitRespAttestation {
-            version: 1,
-            provider: "SGX".to_string(),
-            payload: AttestationReport {
-                report: attn_report,
-                signature: sig,
-                signing_cert: cert,
-            },
-        });
-    }
-
-    // Initialize bridge
-    let next_headernum = genesis.block_header.number + 1;
-    let mut state = STATE.lock().unwrap();
-    let mut light_client = LightValidation::new();
-    let main_bridge = light_client
-        .initialize_bridge(
-            genesis.block_header,
-            genesis.validator_set,
-            genesis.validator_set_proof,
-        )
-        .expect("Bridge initialize failed");
-
-    let storage_synchronizer = if input.is_parachain {
-        Box::new(ParachainSynchronizer::new(
-            light_client,
-            main_bridge,
-            next_headernum,
-        )) as _
-    } else {
-        Box::new(SolochainSynchronizer::new(light_client, main_bridge)) as _
-    };
-
-    let id_pair = local_state
-        .identity_key
-        .clone()
-        .expect("Unexpected sr25519 key error in init_runtime");
-
-    let send_mq = MessageSendQueue::default();
-    let mut recv_mq = MessageDispatcher::default();
-
-    // Re-init some contracts because they require the identity key
-    let mut system_state = SYSTEM_STATE.lock().unwrap();
-    *system_state = Some(system::System::new(&id_pair, &send_mq, &mut recv_mq));
-    drop(system_state);
-
-    let mut other_contracts: BTreeMap<ContractId, Box<dyn contracts::Contract + Send>> =
-        Default::default();
-
-    if local_state.dev_mode {
-        // Install contracts when running in dev_mode.
-
-        macro_rules! install_contract {
-            ($id: expr, $inner: expr) => {{
-                let sender = MessageOrigin::native_contract($id);
-                let mq = send_mq.channel(sender, id_pair.clone());
-                let cmd_mq = PeelingReceiver::new_plain(recv_mq.subscribe_bound());
-                let evt_mq = PeelingReceiver::new_plain(recv_mq.subscribe_bound());
-                let wrapped = Box::new(contracts::NativeCompatContract::new(
-                    $inner,
-                    mq,
-                    cmd_mq,
-                    evt_mq,
-                    KeyPair::new(local_state.ecdh_key.as_ref().unwrap().clone()),
-                ));
-                other_contracts.insert($id, wrapped);
-            }};
-        }
-
-        install_contract!(contracts::BALANCES, contracts::balances::Balances::new());
-        install_contract!(contracts::ASSETS, contracts::assets::Assets::new());
-        install_contract!(contracts::DIEM, contracts::diem::Diem::new());
-        install_contract!(
-            contracts::SUBSTRATE_KITTIES,
-            contracts::substrate_kitties::SubstrateKitties::new()
-        );
-        // TODO.shelven: restore this contract
-        // install_contract!(
-        //     contracts::BTC_LOTTERY,
-        //     contracts::btc_lottery::BtcLottery::new(Some(id_pair.clone()))
-        // );
-        install_contract!(
-            contracts::WEB3_ANALYTICS,
-            contracts::web3analytics::Web3Analytics::new()
-        );
-        install_contract!(
-            contracts::DATA_PLAZA,
-            contracts::data_plaza::DataPlaza::new()
-        );
-    }
-
-    let mut runtime_state = RuntimeState {
-        contracts: other_contracts,
-        send_mq,
-        recv_mq,
-        storage_synchronizer,
-        chain_storage: Default::default(),
-    };
-
->>>>>>> e184144a
     let genesis_state_scl = base64::decode(input.genesis_state_b64)
         .map_err(|_| error_msg("Base64 decode genesis state failed"))?;
     let mut genesis_state_scl = &genesis_state_scl[..];
