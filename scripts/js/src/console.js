--- conflicted
+++ resolved
@@ -74,14 +74,8 @@
     return new PRuntimeApi(pruntimeEndpoint);
 }
 
-<<<<<<< HEAD
-// Gets the Substrate API based on user's config
-async function useApi() {
-    const { substrateWsEndpoint, at } = program.opts();
-=======
 async function substrateApi() {
     const { substrateWsEndpoint, substrateNoRetry, at } = program.opts();
->>>>>>> 4acf7008
     const wsProvider = new WsProvider(substrateWsEndpoint);
     const api = await ApiPromise.create({
         provider: wsProvider,
