[package]
name = "substrate-subxt-proc-macro"
version = "0.13.0"
authors = ["David Craven <david@craven.ch>", "Parity Technologies <admin@parity.io>"]
edition = "2018"
autotests = false

license = "GPL-3.0"
repository = "https://github.com/paritytech/substrate-subxt"
documentation = "https://docs.rs/substrate-subxt"
homepage = "https://www.parity.io/"
description = "Derive calls, events, storage and tests for interacting Substrate modules with substrate-subxt"

[lib]
proc-macro = true

[dependencies]
heck = "0.3.2"
proc-macro2 = "1.0.24"
proc-macro-crate = "0.1.5"
proc-macro-error = "1.0.4"
quote = "1.0.8"
syn = "1.0.38"
synstructure = "0.12.4"

[dev-dependencies]
<<<<<<< HEAD
async-std = { version = "1.6.4", features = ["attributes"] }
codec = { package = "parity-scale-codec", version = "2.0.0", features = ["derive"] }
env_logger = "0.7.1"
=======
async-std = { version = "1.8.0", features = ["attributes"] }
codec = { package = "parity-scale-codec", version = "1.3.6", features = ["derive"] }
env_logger = "0.8.2"
>>>>>>> 0a4b12db
pretty_assertions = "0.6.1"
sp-keyring = { version = "2.0.0", path = "../../substrate/primitives/keyring" }
substrate-subxt = { path = ".." }
trybuild = "1.0.38"

[[test]]
name = "balances"
path = "tests/balances.rs"<|MERGE_RESOLUTION|>--- conflicted
+++ resolved
@@ -24,15 +24,9 @@
 synstructure = "0.12.4"
 
 [dev-dependencies]
-<<<<<<< HEAD
-async-std = { version = "1.6.4", features = ["attributes"] }
+async-std = { version = "1.8.0", features = ["attributes"] }
 codec = { package = "parity-scale-codec", version = "2.0.0", features = ["derive"] }
-env_logger = "0.7.1"
-=======
-async-std = { version = "1.8.0", features = ["attributes"] }
-codec = { package = "parity-scale-codec", version = "1.3.6", features = ["derive"] }
 env_logger = "0.8.2"
->>>>>>> 0a4b12db
 pretty_assertions = "0.6.1"
 sp-keyring = { version = "2.0.0", path = "../../substrate/primitives/keyring" }
 substrate-subxt = { path = ".." }
